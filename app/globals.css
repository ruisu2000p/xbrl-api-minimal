<<<<<<< HEAD
/* Basic reset and styles */
* {
  margin: 0;
  padding: 0;
  box-sizing: border-box;
=======
/* Tailwind directives - Production build */
@tailwind base;
@tailwind components;
@tailwind utilities;

/* Smooth scrolling */
html {
  scroll-behavior: smooth;
}

/* Performance optimizations */
* {
  -webkit-font-smoothing: antialiased;
  -moz-osx-font-smoothing: grayscale;
}

/* Focus styles for accessibility */
button:focus-visible,
a:focus-visible,
input:focus-visible {
  outline: 2px solid #3B82F6;
  outline-offset: 2px;
}

/* カスタムアニメーション */
@keyframes blob {
  0% {
    transform: translate(0px, 0px) scale(1);
  }
  33% {
    transform: translate(30px, -50px) scale(1.1);
  }
  66% {
    transform: translate(-20px, 20px) scale(0.9);
  }
  100% {
    transform: translate(0px, 0px) scale(1);
  }
}

.animate-blob {
  animation: blob 7s infinite;
}

.animation-delay-2000 {
  animation-delay: 2s;
}

.animation-delay-4000 {
  animation-delay: 4s;
}

/* グラデーションテキスト */
.gradient-text {
  background: linear-gradient(135deg, #667eea 0%, #764ba2 100%);
  -webkit-background-clip: text;
  -webkit-text-fill-color: transparent;
  background-clip: text;
}

/* カードホバーエフェクト */
.card-hover {
  transition: all 0.4s cubic-bezier(0.4, 0, 0.2, 1);
}

.card-hover:hover {
  transform: translateY(-8px) scale(1.02);
  box-shadow: 0 25px 50px -12px rgba(0, 0, 0, 0.25), 0 0 0 1px rgba(255, 255, 255, 0.1);
}

/* フェードインアニメーション */
@keyframes fadeIn {
  from {
    opacity: 0;
    transform: translateY(20px);
  }
  to {
    opacity: 1;
    transform: translateY(0);
  }
}

.fade-in {
  animation: fadeIn 0.5s ease-out;
}

/* パルスアニメーション */
@keyframes pulse {
  0%, 100% {
    opacity: 1;
  }
  50% {
    opacity: 0.5;
  }
}

.animate-pulse-slow {
  animation: pulse 3s cubic-bezier(0.4, 0, 0.6, 1) infinite;
}

/* グラスモーフィズムエフェクト */
.glass-effect {
  background: rgba(255, 255, 255, 0.25);
  box-shadow: 0 8px 32px 0 rgba(31, 38, 135, 0.37);
  backdrop-filter: blur(4px);
  -webkit-backdrop-filter: blur(4px);
  border-radius: 10px;
  border: 1px solid rgba(255, 255, 255, 0.18);
}

/* スムーズなグラデーション */
.gradient-violet {
  background: linear-gradient(135deg, #667eea 0%, #764ba2 100%);
}

.gradient-indigo {
  background: linear-gradient(135deg, #667eea 0%, #4c63d2 100%);
}

/* 背景グラデーション - 淡い紫 */
.bg-gradient-soft {
  background: linear-gradient(135deg,
    #0f172a 0%,           /* slate-900 */
    #1e1b4b 20%,          /* indigo-900 */
    #581c87 50%,          /* purple-900 */
    #1e1b4b 80%,          /* indigo-900 */
    #0f172a 100%          /* slate-900 */
  );
  background-size: 400% 400%;
  animation: gradientShift 15s ease infinite;
}

@keyframes gradientShift {
  0% {
    background-position: 0% 50%;
  }
  50% {
    background-position: 100% 50%;
  }
  100% {
    background-position: 0% 50%;
  }
}

/* ホバーエフェクトの強化 */
.hover-lift {
  transition: all 0.3s cubic-bezier(0.4, 0, 0.2, 1);
}

.hover-lift:hover {
  transform: translateY(-8px);
  box-shadow: 0 25px 50px -12px rgba(0, 0, 0, 0.25);
}

/* スクロールアニメーション */
@keyframes slideInFromBottom {
  0% {
    transform: translateY(50px);
    opacity: 0;
  }
  100% {
    transform: translateY(0);
    opacity: 1;
  }
}

.slide-in-bottom {
  animation: slideInFromBottom 0.6s ease-out;
}

/* ローディングアニメーション */
@keyframes shimmer {
  0% {
    background-position: -200px 0;
  }
  100% {
    background-position: calc(200px + 100%) 0;
  }
}

.shimmer {
  background: linear-gradient(90deg, #f0f0f0 25%, #e0e0e0 50%, #f0f0f0 75%);
  background-size: 200px 100%;
  animation: shimmer 1.5s infinite;
>>>>>>> a76b04c4
}<|MERGE_RESOLUTION|>--- conflicted
+++ resolved
@@ -1,10 +1,3 @@
-<<<<<<< HEAD
-/* Basic reset and styles */
-* {
-  margin: 0;
-  padding: 0;
-  box-sizing: border-box;
-=======
 /* Tailwind directives - Production build */
 @tailwind base;
 @tailwind components;
@@ -189,5 +182,4 @@
   background: linear-gradient(90deg, #f0f0f0 25%, #e0e0e0 50%, #f0f0f0 75%);
   background-size: 200px 100%;
   animation: shimmer 1.5s infinite;
->>>>>>> a76b04c4
 }