--- conflicted
+++ resolved
@@ -454,21 +454,6 @@
         </div>
       </section>
 
-<<<<<<< HEAD
-      {/* フッター */}
-      <footer className="bg-gray-900 text-white py-8">
-        <div className="max-w-6xl mx-auto px-4">
-          <div className="flex justify-between items-center">
-            <div>
-              <h5 className="font-bold mb-2">XBRL Financial Data API</h5>
-              <p className="text-gray-400 text-sm">© 2025 All rights reserved.</p>
-            </div>
-            <div className="flex space-x-6">
-              <a href="/terms" className="text-gray-400 hover:text-white">利用規約</a>
-              <a href="/privacy" className="text-gray-400 hover:text-white">プライバシーポリシー</a>
-              <a href="/docs" className="text-gray-400 hover:text-white">ドキュメント</a>
-              <a href="/support" className="text-gray-400 hover:text-white">サポート</a>
-=======
       {/* ファイナルCTAセクション */}
       <section className="py-20 relative">
         <div className="absolute inset-0 bg-gradient-to-r from-violet-600 via-purple-600 to-indigo-600"></div>
@@ -531,7 +516,6 @@
                 <li><a href="/security" className="text-gray-400 hover:text-white transition-colors">セキュリティ</a></li>
                 <li><a href="/compliance" className="text-gray-400 hover:text-white transition-colors">コンプライアンス</a></li>
               </ul>
->>>>>>> 24db6a39
             </div>
           </div>
         </div>
