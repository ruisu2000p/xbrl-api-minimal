# XBRL Financial Data API v4.0 - Commercial Edition

[![Vercel](https://img.shields.io/badge/Deployed%20on-Vercel-black)](https://xbrl-api-minimal.vercel.app)
[![NPM](https://img.shields.io/npm/v/shared-supabase-mcp-minimal)](https://www.npmjs.com/package/shared-supabase-mcp-minimal)
[![Version](https://img.shields.io/badge/Version-4.0.0-green)](https://github.com/ruisu2000p/xbrl-api-minimal)
[![License: Commercial](https://img.shields.io/badge/License-Commercial-red)](LICENSE)
[![MCP Compatible](https://img.shields.io/badge/MCP-v3.0-blue)](https://modelcontextprotocol.io)

商用XBRL財務データAPIサービス - 日本の上場企業の有価証券報告書をMarkdown形式で提供

## 🚀 v4.0.0 - リリース

### 主要アップデート
- ✅ **エンタープライズセキュリティ** - HMAC-SHA256認証システム統一
- ✅ **商用プラン設定** - 2,980円/月からの柔軟な価格設定
- ✅ **インフラ基盤統一** - Supabase/Vercel最適化
- ✅ **API層完全リファクタリング** - サービス層分離
- ✅ **OpenAPI仕様書完備** - 自動ドキュメント生成

## 🌟 特徴

- **286,742件**の財務文書を収録
- **1,100社以上**の上場企業データ
- **4年分のデータ** - 2020年〜2024年の財務情報
- **Markdown形式**で即座に利用可能
- **HMAC-SHA256**セキュア認証
- **レート制限**対応（プラン別）
- **キャッシュ**による高速レスポンス
- **99.9% SLA**（Pro以上）

## 💰 料金プラン

| プラン | 月額 | APIコール/月 | 企業数 | サポート |
|--------|------|--------------|--------|----------|
| Free Trial | 無料 | 10,000 | 10社 | コミュニティ |
| **Standard** | **¥2,980** | **100,000** | **1,000社** | **メール(24h)** |
| Pro | ¥9,800 | 500,000 | 無制限 | 優先(4h) |
| Enterprise | ¥50,000～ | 2,000,000 | 無制限 | 専用(1h) |

## 🔧 技術スタック

<<<<<<< HEAD
#### 環境変数設定
```bash
# Windows (Command Prompt)
set SUPABASE_URL=https://wpwqxhyiglbtlaimrjrx.supabase.co
set XBRL_API_KEY=your-api-key-here

# Windows (PowerShell)
$env:SUPABASE_URL = "https://wpwqxhyiglbtlaimrjrx.supabase.co"
$env:XBRL_API_KEY = "your-api-key-here"

# macOS/Linux
export SUPABASE_URL=https://wpwqxhyiglbtlaimrjrx.supabase.co
export XBRL_API_KEY=your-api-key-here
```
=======
- **Frontend/API**: Next.js 14
- **Database**: Supabase (PostgreSQL)
- **Storage**: Supabase Storage
- **Deployment**: Vercel
- **Security**: HMAC-SHA256, Rate Limiting
- **Monitoring**: Sentry
- **CDN**: Cloudflare

## 📦 インストール

```bash
# Clone repository
git clone https://github.com/ruisu2000p/xbrl-api-minimal.git
cd xbrl-api-minimal
>>>>>>> 49f3b055

# Install dependencies
npm install

<<<<<<< HEAD
```json
{
  "mcpServers": {
    "xbrl-financial": {
      "command": "npx",
      "args": ["shared-supabase-mcp-minimal@latest"],
      "env": {
        "SUPABASE_URL": "https://wpwqxhyiglbtlaimrjrx.supabase.co",
        "XBRL_API_KEY": "your-api-key-here"
      }
    }
  }
}
```

**⚠️ 重要**:
- **必ず環境変数（`env`セクション）を設定してください**
- `XBRL_API_KEY`には発行された**独自APIキー**を設定します（Supabase Anon Keyではありません）
- APIキーは[https://xbrl-api-minimal.vercel.app](https://xbrl-api-minimal.vercel.app)から取得してください
- Free/Basic/Pro/Enterpriseティアによってアクセス可能なデータ範囲が異なります

### 2. Web API エンドポイント
=======
# Setup environment variables
cp .env.example .env.local
# Edit .env.local with your Supabase credentials

# Run development server
npm run dev
```

## 🔑 環境変数
>>>>>>> 49f3b055

```env
# Supabase
NEXT_PUBLIC_SUPABASE_URL=your-supabase-url
NEXT_PUBLIC_SUPABASE_ANON_KEY=your-anon-key
SUPABASE_SERVICE_ROLE_KEY=your-service-role-key

# Security
API_KEY_SECRET=your-api-key-secret-minimum-32-chars

# Application
NEXT_PUBLIC_APP_URL=http://localhost:3000
NODE_ENV=development
```

## 📚 API ドキュメント

### 認証

全てのAPIエンドポイントは認証が必要です：

```bash
curl -H "X-API-Key: your-api-key" \
  https://api.xbrl-data.com/v1/companies
```

### 主要エンドポイント

#### 企業検索
```bash
GET /api/v1/companies?search=トヨタ&sector=輸送用機器&fiscal_year=2024
```

#### 企業詳細
```bash
GET /api/v1/companies/{id}
```

#### ヘルスチェック
```bash
GET /api/health
```

詳細は [OpenAPI仕様書](public/openapi.yaml) を参照

## 🧪 テスト

```bash
# 全テスト実行
npm test

# 統合テスト
npm run test:integration

# セキュリティテスト
npm run test:security

# CI用テスト
npm run test:ci
```

## 🚀 デプロイ

```bash
# Staging環境
npm run deploy:staging

# Production環境
npm run deploy:production
```

## 📊 パフォーマンス

- **レスポンス時間**: < 200ms (キャッシュヒット時)
- **同時接続数**: 最大200
- **稼働率**: 99.9% SLA (Pro以上)
- **データ更新**: リアルタイム（Standard以上）

## 🔒 セキュリティ

- HMAC-SHA256によるAPIキー認証
- レート制限（プラン別）
- SQLインジェクション対策
- XSS対策
- CORS設定
- WAF (Web Application Firewall)

## 📈 アーキテクチャ

```
┌─────────────┐     ┌──────────────┐     ┌─────────────┐
│   Client    │────▶│  API Layer   │────▶│  Service    │
│  (Next.js)  │     │  (Next.js)   │     │   Layer     │
└─────────────┘     └──────────────┘     └─────────────┘
                            │                     │
                    ┌───────▼────────┐   ┌───────▼────────┐
                    │  Middleware    │   │   Supabase     │
                    │  (Security)    │   │  (DB/Storage)  │
                    └────────────────┘   └────────────────┘
```

## 🤝 Claude Desktop MCP 統合

Claude Desktopでの使用：

```json
{
  "mcpServers": {
    "xbrl-financial": {
      "command": "npx",
      "args": ["shared-supabase-mcp-minimal"]
    }
  }
}
```

## 📄 ライセンス

Commercial License - 詳細は[LICENSE](LICENSE)をご確認ください。

## 🔗 リンク

- [API Documentation](https://api.xbrl-data.com/docs)
- [OpenAPI Specification](https://api.xbrl-data.com/openapi.yaml)
- [Status Page](https://status.xbrl-data.com)
- [Support](mailto:support@xbrl-data.com)
- [NPM Package](https://www.npmjs.com/package/shared-supabase-mcp-minimal)

## 🏆 実績

- 286,742件の財務文書
- 1,100社以上の企業データ
- 99.9%の稼働率
- 200ms以下のレスポンス時間

---

© 2024 XBRL API Minimal. All rights reserved.<|MERGE_RESOLUTION|>--- conflicted
+++ resolved
@@ -39,22 +39,6 @@
 
 ## 🔧 技術スタック
 
-<<<<<<< HEAD
-#### 環境変数設定
-```bash
-# Windows (Command Prompt)
-set SUPABASE_URL=https://wpwqxhyiglbtlaimrjrx.supabase.co
-set XBRL_API_KEY=your-api-key-here
-
-# Windows (PowerShell)
-$env:SUPABASE_URL = "https://wpwqxhyiglbtlaimrjrx.supabase.co"
-$env:XBRL_API_KEY = "your-api-key-here"
-
-# macOS/Linux
-export SUPABASE_URL=https://wpwqxhyiglbtlaimrjrx.supabase.co
-export XBRL_API_KEY=your-api-key-here
-```
-=======
 - **Frontend/API**: Next.js 14
 - **Database**: Supabase (PostgreSQL)
 - **Storage**: Supabase Storage
@@ -69,12 +53,124 @@
 # Clone repository
 git clone https://github.com/ruisu2000p/xbrl-api-minimal.git
 cd xbrl-api-minimal
->>>>>>> 49f3b055
 
 # Install dependencies
 npm install
 
-<<<<<<< HEAD
+# Setup environment variables
+cp .env.example .env.local
+# Edit .env.local with your Supabase credentials
+
+# Run development server
+npm run dev
+```
+
+## 🔑 環境変数
+
+```env
+# Supabase
+NEXT_PUBLIC_SUPABASE_URL=your-supabase-url
+NEXT_PUBLIC_SUPABASE_ANON_KEY=your-anon-key
+SUPABASE_SERVICE_ROLE_KEY=your-service-role-key
+
+# Security
+API_KEY_SECRET=your-api-key-secret-minimum-32-chars
+
+# Application
+NEXT_PUBLIC_APP_URL=http://localhost:3000
+NODE_ENV=development
+```
+
+## 📚 API ドキュメント
+
+### 認証
+
+全てのAPIエンドポイントは認証が必要です：
+
+```bash
+curl -H "X-API-Key: your-api-key" \
+  https://api.xbrl-data.com/v1/companies
+```
+
+### 主要エンドポイント
+
+#### 企業検索
+```bash
+GET /api/v1/companies?search=トヨタ&sector=輸送用機器&fiscal_year=2024
+```
+
+#### 企業詳細
+```bash
+GET /api/v1/companies/{id}
+```
+
+#### ヘルスチェック
+```bash
+GET /api/health
+```
+
+詳細は [OpenAPI仕様書](public/openapi.yaml) を参照
+
+## 🧪 テスト
+
+```bash
+# 全テスト実行
+npm test
+
+# 統合テスト
+npm run test:integration
+
+# セキュリティテスト
+npm run test:security
+
+# CI用テスト
+npm run test:ci
+```
+
+## 🚀 デプロイ
+
+```bash
+# Staging環境
+npm run deploy:staging
+
+# Production環境
+npm run deploy:production
+```
+
+## 📊 パフォーマンス
+
+- **レスポンス時間**: < 200ms (キャッシュヒット時)
+- **同時接続数**: 最大200
+- **稼働率**: 99.9% SLA (Pro以上)
+- **データ更新**: リアルタイム（Standard以上）
+
+## 🔒 セキュリティ
+
+- HMAC-SHA256によるAPIキー認証
+- レート制限（プラン別）
+- SQLインジェクション対策
+- XSS対策
+- CORS設定
+- WAF (Web Application Firewall)
+
+## 📈 アーキテクチャ
+
+```
+┌─────────────┐     ┌──────────────┐     ┌─────────────┐
+│   Client    │────▶│  API Layer   │────▶│  Service    │
+│  (Next.js)  │     │  (Next.js)   │     │   Layer     │
+└─────────────┘     └──────────────┘     └─────────────┘
+                            │                     │
+                    ┌───────▼────────┐   ┌───────▼────────┐
+                    │  Middleware    │   │   Supabase     │
+                    │  (Security)    │   │  (DB/Storage)  │
+                    └────────────────┘   └────────────────┘
+```
+
+## 🤝 Claude Desktop MCP 統合
+
+Claude Desktopでの使用：
+
 ```json
 {
   "mcpServers": {
@@ -96,134 +192,6 @@
 - APIキーは[https://xbrl-api-minimal.vercel.app](https://xbrl-api-minimal.vercel.app)から取得してください
 - Free/Basic/Pro/Enterpriseティアによってアクセス可能なデータ範囲が異なります
 
-### 2. Web API エンドポイント
-=======
-# Setup environment variables
-cp .env.example .env.local
-# Edit .env.local with your Supabase credentials
-
-# Run development server
-npm run dev
-```
-
-## 🔑 環境変数
->>>>>>> 49f3b055
-
-```env
-# Supabase
-NEXT_PUBLIC_SUPABASE_URL=your-supabase-url
-NEXT_PUBLIC_SUPABASE_ANON_KEY=your-anon-key
-SUPABASE_SERVICE_ROLE_KEY=your-service-role-key
-
-# Security
-API_KEY_SECRET=your-api-key-secret-minimum-32-chars
-
-# Application
-NEXT_PUBLIC_APP_URL=http://localhost:3000
-NODE_ENV=development
-```
-
-## 📚 API ドキュメント
-
-### 認証
-
-全てのAPIエンドポイントは認証が必要です：
-
-```bash
-curl -H "X-API-Key: your-api-key" \
-  https://api.xbrl-data.com/v1/companies
-```
-
-### 主要エンドポイント
-
-#### 企業検索
-```bash
-GET /api/v1/companies?search=トヨタ&sector=輸送用機器&fiscal_year=2024
-```
-
-#### 企業詳細
-```bash
-GET /api/v1/companies/{id}
-```
-
-#### ヘルスチェック
-```bash
-GET /api/health
-```
-
-詳細は [OpenAPI仕様書](public/openapi.yaml) を参照
-
-## 🧪 テスト
-
-```bash
-# 全テスト実行
-npm test
-
-# 統合テスト
-npm run test:integration
-
-# セキュリティテスト
-npm run test:security
-
-# CI用テスト
-npm run test:ci
-```
-
-## 🚀 デプロイ
-
-```bash
-# Staging環境
-npm run deploy:staging
-
-# Production環境
-npm run deploy:production
-```
-
-## 📊 パフォーマンス
-
-- **レスポンス時間**: < 200ms (キャッシュヒット時)
-- **同時接続数**: 最大200
-- **稼働率**: 99.9% SLA (Pro以上)
-- **データ更新**: リアルタイム（Standard以上）
-
-## 🔒 セキュリティ
-
-- HMAC-SHA256によるAPIキー認証
-- レート制限（プラン別）
-- SQLインジェクション対策
-- XSS対策
-- CORS設定
-- WAF (Web Application Firewall)
-
-## 📈 アーキテクチャ
-
-```
-┌─────────────┐     ┌──────────────┐     ┌─────────────┐
-│   Client    │────▶│  API Layer   │────▶│  Service    │
-│  (Next.js)  │     │  (Next.js)   │     │   Layer     │
-└─────────────┘     └──────────────┘     └─────────────┘
-                            │                     │
-                    ┌───────▼────────┐   ┌───────▼────────┐
-                    │  Middleware    │   │   Supabase     │
-                    │  (Security)    │   │  (DB/Storage)  │
-                    └────────────────┘   └────────────────┘
-```
-
-## 🤝 Claude Desktop MCP 統合
-
-Claude Desktopでの使用：
-
-```json
-{
-  "mcpServers": {
-    "xbrl-financial": {
-      "command": "npx",
-      "args": ["shared-supabase-mcp-minimal"]
-    }
-  }
-}
-```
-
 ## 📄 ライセンス
 
 Commercial License - 詳細は[LICENSE](LICENSE)をご確認ください。
