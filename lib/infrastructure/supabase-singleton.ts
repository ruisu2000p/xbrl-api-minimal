--- conflicted
+++ resolved
@@ -96,29 +96,13 @@
   async executeQuery<T>(
     queryFn: (
       client: SupabaseClient
-<<<<<<< HEAD
-    ) => Promise<{
-      data: T | null;
-      count?: number | null;
-      error?: { message: string } | null;
-    }>,
-=======
     ) => Promise<SupabaseQueryResult<T>>,
->>>>>>> c5abee0a
     options: {
       useServiceRole?: boolean;
       retries?: number;
       retryDelay?: number;
     } = {}
-<<<<<<< HEAD
-  ): Promise<{
-    data: T | null;
-    count?: number | null;
-    error?: { message: string } | null;
-  }> {
-=======
   ): Promise<SupabaseQueryResult<T>> {
->>>>>>> c5abee0a
     const { useServiceRole = false, retries = 3, retryDelay = 1000 } = options;
     const client = useServiceRole ? this.getServiceClient() : this.getClient();
 
@@ -134,10 +118,7 @@
 
         // 完全なresultオブジェクトを返す（data, count含む）
         return {
-<<<<<<< HEAD
-=======
           ...result,
->>>>>>> c5abee0a
           data: result.data as T | null,
           count: result.count ?? null,
           error: null,
